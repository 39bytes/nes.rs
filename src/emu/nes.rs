--- conflicted
+++ resolved
@@ -86,12 +86,8 @@
         self.cpu.borrow_mut().trigger_inputs(input);
     }
 
-<<<<<<< HEAD
     pub fn advance_frame(&mut self) -> bool {
-        let mut frame_complete = false;
-        while !frame_complete {
-            frame_complete = self.clock(false);
-        }
+        while !self.clock(false) {}
 
         self.paused
     }
@@ -100,14 +96,6 @@
         if self.paused && !force {
             return true;
         }
-=======
-    pub fn advance_frame(&mut self) {
-        while !self.clock() {}
-    }
-
-    /// Returns a boolean indicating if a frame has been completed.
-    pub fn clock(&mut self) -> bool {
->>>>>>> bea5a057
         self.clock_count += 1;
 
         let clock_res = self.ppu.borrow_mut().clock();
@@ -144,6 +132,7 @@
         if clock_res.nmi {
             self.cpu.borrow_mut().request_nmi();
         }
+
         if irq {
             log::info!(
                 "Pending IRQ from NES on scanline {}",
@@ -151,12 +140,9 @@
             );
             self.cpu.borrow_mut().request_irq();
         }
-<<<<<<< HEAD
         if clock_res.frame_complete {
             self.cpu.borrow_mut().mark_frame_complete();
         }
-=======
->>>>>>> bea5a057
 
         clock_res.frame_complete
     }
