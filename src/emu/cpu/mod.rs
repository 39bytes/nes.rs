use self::instructions::{AddressMode, Instruction, InstructionType};
use super::apu::Apu;
use super::bits::IntoBit;
use super::cartridge::Cartridge;
use super::controller::StandardController;
use super::input::ControllerInput;
use super::ppu::Ppu;
use bitflags::bitflags;
use std::cell::RefCell;
use std::rc::Rc;

pub mod instructions;

bitflags! {
    #[derive(Clone, Copy, Debug, PartialEq, Eq, Hash)]
    pub struct StatusFlags: u8 {
        /// Carry Bit
        const C = 1 << 0;
        /// Zero
        const Z = 1 << 1;
        /// Disable interrupts
        const I = 1 << 2;
        /// Decimal mode
        const D = 1 << 3;
        /// Break
        const B = 1 << 4;
        /// Unused
        const U = 1 << 5;
        /// Overflow
        const V = 1 << 6;
        /// Negative
        const N = 1 << 7;
    }
}

const STACK_BASE_ADDR: u16 = 0x0100;
const CPU_RAM_SIZE: usize = 2 * 1024;
const PAGE_SIZE: u16 = 0x0100;

pub struct Cpu {
    /* Registers */
    a: u8,               // Accumulator
    x: u8,               // X register
    y: u8,               // Y register
    sp: u8,              // Stack Pointer
    pc: u16,             // Program Counter
    status: StatusFlags, // Status register

    opcode: u8,
    cycles: u8,

    total_cycles: u64,

    // Indicates whether or not the CPU is in the middle of performing
    // a DMA transfer to the PPU
    dma_transfer: bool,
    // Whether or not we are waiting to start the DMA
    // Always waits on the first cycle that DMA is triggered,
    // then optionally for another alignment cycle
    // See: https://www.nesdev.org/wiki/DMA
    dma_halting: bool,
    // For reading/writing during DMA
    dma_page: u8,
    dma_index: u8,
    dma_data: u8,

    // Memory
    ram: [u8; CPU_RAM_SIZE],

    // Other components
    apu: Option<Rc<RefCell<Apu>>>,
    ppu: Option<Rc<RefCell<Ppu>>>,
    cartridge: Option<Rc<RefCell<Cartridge>>>,

    // Input
    controller_strobe: bool,
    controllers: [StandardController; 2],
}

struct AddressModeResult {
    /// The pointer that was used to get the computed address, used for debugging
    #[allow(dead_code)]
    ptr: Option<u16>,
    /// The computed address to read from
    addr: u16,
    /// Whether or not the addressing mode can lead to additional clock cycles
    additional_cycles: bool,
}

impl Cpu {
    pub fn new() -> Self {
        Cpu {
            a: 0x00,
            x: 0x00,
            y: 0x00,
            sp: 0x00,
            pc: 0x0000,
            status: StatusFlags::empty(),
            opcode: 0x00,
            cycles: 0,
            total_cycles: 0,

            dma_transfer: false,
            dma_halting: false,
            dma_page: 0x00,
            dma_index: 0x00,
            dma_data: 0x00,

            ram: [0; CPU_RAM_SIZE],

            cartridge: None,
            ppu: None,
            apu: None,

            controller_strobe: false,
            controllers: [StandardController::default(); 2],
        }
    }

    pub fn with_ppu(&mut self, ppu: Rc<RefCell<Ppu>>) {
        self.ppu = Some(ppu);
    }

    pub fn with_apu(&mut self, apu: Rc<RefCell<Apu>>) {
        self.apu = Some(apu);
    }

    pub fn load_cartridge(&mut self, cartridge: Rc<RefCell<Cartridge>>) {
        self.cartridge = Some(cartridge);
    }

    #[cfg(test)]
    fn next_instruction(&mut self) {
        self.total_cycles += self.cycles as u64;
        self.cycles = 0;
        self.clock();
    }

    pub fn a(&self) -> u8 {
        self.a
    }

    pub fn x(&self) -> u8 {
        self.x
    }

    pub fn y(&self) -> u8 {
        self.y
    }

    pub fn stkp(&self) -> u8 {
        self.sp
    }

    pub fn pc(&self) -> u16 {
        self.pc
    }

    pub fn status(&self) -> StatusFlags {
        self.status
    }

    pub fn opcode(&self) -> u8 {
        self.opcode
    }

    pub fn cycles(&self) -> u8 {
        self.cycles
    }

    pub fn total_cycles(&self) -> u64 {
        self.total_cycles
    }

    pub fn trigger_inputs(&mut self, input: ControllerInput) {
        match input {
            ControllerInput::One(buttons) => self.controllers[0].notify_input(buttons),
            ControllerInput::Two(buttons) => self.controllers[1].notify_input(buttons),
        }
    }

    pub fn read(&mut self, addr: u16) -> u8 {
        match addr {
            0x0000..=0x1FFF => {
                // Actual RAM is from 0x0000 to 0x07FF, but it is mirrored
                // for the rest of the address range
                let mapped_addr = addr as usize & 0x07FF;
                self.ram[mapped_addr]
            }
            0x2000..=0x3FFF => match &self.ppu {
                Some(ppu) => ppu.borrow_mut().cpu_read(addr),
                None => panic!("PPU not attached"),
            },
            0x4016..=0x4017 => {
                let i = (addr % 2) as usize;
                // While the controller strobe is high,
                // the button data should be continuously reloaded, so we use the latest value from the controller
                if self.controller_strobe {
                    return self.controllers[i].peek_button();
                }
                self.controllers[i].read_button()
            }
            0x4020..=0xFFFF => match &self.cartridge {
                Some(cartridge) => cartridge.borrow_mut().cpu_read(addr).unwrap_or(0),
                None => panic!("Cartridge not attached"),
            },
            _ => 0,
            // _ => todo!("Reading from CPU address {:04X} not implemented yet", addr),
        }
    }

    pub fn read_debug(&self, addr: u16) -> u8 {
        match addr {
            0x0000..=0x1FFF => {
                // Actual RAM is from 0x0000 to 0x07FF, but it is mirrored
                // for the rest of the address range
                let mapped_addr = addr as usize & 0x07FF;
                self.ram[mapped_addr]
            }
            0x2000..=0x3FFF => match &self.ppu {
                Some(ppu) => ppu.borrow().cpu_read_debug(addr),
                None => panic!("PPU not attached"),
            },
            0x4016..=0x4017 => {
                let i = (addr % 2) as usize;
                self.controllers[i].peek_button()
            }
            0x4020..=0xFFFF => match &self.cartridge {
                Some(cartridge) => cartridge.borrow_mut().cpu_read(addr).unwrap_or(0),
                None => panic!("Cartridge not attached"),
            },
            _ => 0,
            // _ => todo!("Reading from CPU address {:04X} not implemented yet", addr),
        }
    }

    pub fn read_u16(&mut self, addr: u16) -> u16 {
        let lo = self.read(addr) as u16;
        let hi = self.read(addr + 1) as u16;

        (hi << 8) | lo
    }

    pub fn read_debug_u16(&self, addr: u16) -> u16 {
        let lo = self.read_debug(addr) as u16;
        let hi = self.read_debug(addr + 1) as u16;

        (hi << 8) | lo
    }

    fn write(&mut self, addr: u16, data: u8) {
        match addr {
            0x0000..=0x1FFF => {
                let mapped_addr = addr as usize % CPU_RAM_SIZE;
                self.ram[mapped_addr] = data;
            }
            0x2000..=0x3FFF => match &self.ppu {
                Some(ppu) => ppu.borrow_mut().cpu_write(addr, data),
                None => panic!("PPU not attached"),
            },
            0x4000..=0x4013 | 0x4015 | 0x4017 => match &self.apu {
<<<<<<< HEAD
                Some(apu) => apu.borrow_mut().write(addr, data),
                None => panic!("PPU not attached"),
=======
                Some(apu) => apu.borrow_mut().write(addr),
                None => panic!("APU not attached"),
>>>>>>> fc06c228
            },
            0x4014 => {
                self.dma_transfer = true;
                self.dma_halting = true;
                self.dma_page = data;
                self.dma_index = 0x00;
            }
            0x4016 => {
                let data = data & 0x01;

                if data == 1 {
                    self.controller_strobe = true;
                } else {
                    self.controller_strobe = false;
                    self.controllers[0].reload();
                    self.controllers[1].reload();
                }
            }
            0x4020..=0xFFFF => match &self.cartridge {
                Some(cartridge) => cartridge.borrow_mut().cpu_write(addr, data).unwrap_or(()),
                None => panic!("Cartridge not attached"),
            },
            _ => {}
        }
    }

    /// Pushes a byte onto the stack.
    fn push(&mut self, data: u8) {
        self.write(STACK_BASE_ADDR + self.sp as u16, data);
        self.sp = self.sp.wrapping_sub(1);
    }

    /// Pushes 2 bytes onto the stack.
    fn push_u16(&mut self, data: u16) {
        let hi = (data >> 8) & 0x00FF;
        let lo = data & 0x00FF;

        let stack_addr = STACK_BASE_ADDR + self.sp as u16;
        self.write(stack_addr, hi as u8);
        self.sp = self.sp.wrapping_sub(1);

        let stack_addr = STACK_BASE_ADDR + self.sp as u16;
        self.write(stack_addr, lo as u8);
        self.sp = self.sp.wrapping_sub(1);
    }

    /// Pops a byte from the stack.
    fn pop(&mut self) -> u8 {
        self.sp = self.sp.wrapping_add(1);
        self.read(STACK_BASE_ADDR + self.sp as u16)
    }

    fn pop_u16(&mut self) -> u16 {
        self.sp = self.sp.wrapping_add(1);
        let val = self.read_u16(STACK_BASE_ADDR + self.sp as u16);
        self.sp = self.sp.wrapping_add(1);

        val
    }

    fn get_flag(&self, flag: StatusFlags) -> bool {
        !(self.status & flag).is_empty()
    }

    fn set_flag(&mut self, flag: StatusFlags, value: bool) {
        self.status.set(flag, value);
    }

    fn branch_if(&mut self, addr: u16, flag: StatusFlags, set: bool) -> u8 {
        let mut extra_cycles = 0;
        if self.get_flag(flag) == set {
            extra_cycles += 1;

            // Additional cycle if page boundary crossed
            if (addr & 0xFF00) != (self.pc & 0xFF00) {
                extra_cycles += 1;
            }

            self.pc = addr;
        }

        extra_cycles
    }

    fn interrupt(&mut self, interrupt_addr: u16, cycles: u8) {
        self.push_u16(self.pc);

        self.set_flag(StatusFlags::B, false);
        self.set_flag(StatusFlags::I, true);
        self.push(self.status.bits());

        // Get the interrupt address to jump to
        self.pc = self.read_u16(interrupt_addr);

        self.cycles = cycles;
    }

    pub fn reset(&mut self) {
        let reset_addr = self.read_u16(0xFFFC);
        self.reset_to(reset_addr);
    }

    pub fn reset_to(&mut self, pc: u16) {
        self.a = 0;
        self.x = 0;
        self.y = 0;
        self.sp = 0xFD;
        self.status = StatusFlags::from_bits(0x24).unwrap();

        self.pc = pc;

        self.cycles = 7;
    }

    /// Run one clock cycle.
    pub fn clock(&mut self) {
        if self.dma_transfer {
            self.dma_clock();
            self.total_cycles += 1;
            return;
        }

        if self.cycles == 0 {
            self.opcode = self.read(self.pc);

            let instruction = Instruction::lookup(self.opcode);
            self.cycles = instruction.cycles;

            let arg_addr = self.pc + 1;

            type A = AddressMode;
            let AddressModeResult {
                ptr: _,
                addr,
                additional_cycles,
            } = match instruction.address_mode {
                A::Imp => self.imp(),
                A::Acc => self.acc(),
                A::Imm => self.imm(arg_addr),
                A::Zp0 => self.zp0(arg_addr),
                A::Zpx => self.zpx(arg_addr),
                A::Zpy => self.zpy(arg_addr),
                A::Rel => self.rel(arg_addr),
                A::Abs => self.abs(arg_addr),
                A::Abx => self.abx(arg_addr),
                A::Aby => self.aby(arg_addr),
                A::Ind => self.ind(arg_addr),
                A::Izx => self.izx(arg_addr),
                A::Izy => self.izy(arg_addr),
            };

            // Add the size in bytes of the instruction (1, 2, or 3) to the program counter
            self.pc += 1 + instruction.address_mode.arg_size();

            use InstructionType::*;
            let extra_cycle_count = match instruction.instruction_type {
                Adc => self.adc(addr),
                And => self.and(addr),
                Asl => self.asl(addr, instruction.address_mode),
                Bcc => self.bcc(addr),
                Bcs => self.bcs(addr),
                Beq => self.beq(addr),
                Bit => self.bit(addr),
                Bmi => self.bmi(addr),
                Bne => self.bne(addr),
                Bpl => self.bpl(addr),
                Brk => self.brk(),
                Bvc => self.bvc(addr),
                Bvs => self.bvs(addr),
                Clc => self.clc(),
                Cld => self.cld(),
                Cli => self.cli(),
                Clv => self.clv(),
                Cmp => self.cmp(addr),
                Cpx => self.cpx(addr),
                Cpy => self.cpy(addr),
                Dec => self.dec(addr),
                Dex => self.dex(),
                Dey => self.dey(),
                Eor => self.eor(addr),
                Inc => self.inc(addr),
                Inx => self.inx(),
                Iny => self.iny(),
                Jmp => self.jmp(addr),
                Jsr => self.jsr(addr),
                Lda => self.lda(addr),
                Ldx => self.ldx(addr),
                Ldy => self.ldy(addr),
                Lsr => self.lsr(addr, instruction.address_mode),
                Nop => self.nop(),
                Ora => self.ora(addr),
                Pha => self.pha(),
                Php => self.php(),
                Pla => self.pla(),
                Plp => self.plp(),
                Rol => self.rol(addr, instruction.address_mode),
                Ror => self.ror(addr, instruction.address_mode),
                Rti => self.rti(),
                Rts => self.rts(),
                Sbc => self.sbc(addr),
                Sec => self.sec(),
                Sed => self.sed(),
                Sei => self.sei(),
                Sta => self.sta(addr),
                Stx => self.stx(addr),
                Sty => self.sty(addr),
                Tax => self.tax(),
                Tay => self.tay(),
                Tsx => self.tsx(),
                Txa => self.txa(),
                Txs => self.txs(),
                Tya => self.tya(),
                // Illegal opcodes
                Slo => self.slo(addr, instruction.address_mode),
                Rla => self.rla(addr, instruction.address_mode),
                Sre => self.sre(addr, instruction.address_mode),
                Rra => self.rra(addr, instruction.address_mode),
                Sax => self.sax(addr),
                Lax => self.lax(addr),
                Dcp => self.dcp(addr),
                Isc => self.isc(addr),
                Anc => self.anc(addr),
                Alr => self.alr(addr),
                Arr => self.arr(addr),
                Xaa => self.xaa(addr),
                Axs => self.axs(addr),
                Ahx => self.ahx(),
                Shy => self.shy(addr, arg_addr, additional_cycles),
                Shx => self.shx(addr, arg_addr, additional_cycles),
                Tas => self.tas(addr, arg_addr),
                Las => self.las(),
                Stp => self.stp(),
            };

            if additional_cycles {
                self.cycles += extra_cycle_count;
            }
        }
        self.cycles -= 1;

        self.total_cycles += 1;
    }

    fn dma_clock(&mut self) {
        if self.dma_halting {
            // If we're on an even cycle, wait again the next cycle so that
            // we start the DMA transfer on an even cycle
            self.dma_halting = self.total_cycles % 2 == 0;
            return;
        }

        // Even cycles: Get from CPU Page (don't have to do anything in code
        // Odd cycles: Put (write) to PPU OAM
        if self.total_cycles % 2 == 0 {
            let page_base_addr = (self.dma_page as u16) << 8;
            let addr = page_base_addr + (self.dma_index as u16);
            self.dma_data = self.read(addr);
        } else {
            match &self.ppu {
                Some(ppu) => ppu
                    .borrow_mut()
                    .dma_oam_write(self.dma_index, self.dma_data),
                None => panic!("Attempted to perform DMA without PPU attached to CPU"),
            }

            if self.dma_index == 0xFF {
                self.dma_transfer = false;
            } else {
                self.dma_index += 1;
            }
        }
    }

    // Addressing modes
    // See https://www.nesdev.org/obelisk-6502-guide/addressing.html for details

    /// Implied addressing mode.
    ///
    /// For instructions with no arguments.
    fn imp(&self) -> AddressModeResult {
        AddressModeResult {
            ptr: None,
            addr: 0,
            additional_cycles: false,
        }
    }

    fn acc(&self) -> AddressModeResult {
        AddressModeResult {
            ptr: None,
            addr: 0,
            additional_cycles: false,
        }
    }

    /// Immediate addressing mode.
    ///
    /// Read data from the next byte of the instruction.
    fn imm(&self, arg_addr: u16) -> AddressModeResult {
        AddressModeResult {
            ptr: None,
            addr: arg_addr,
            additional_cycles: false,
        }
    }

    /// Zero page addressing mode.
    ///
    /// Reads data from page 0 of memory (0x0000 - 0x00FF).
    fn zp0(&mut self, arg_addr: u16) -> AddressModeResult {
        AddressModeResult {
            ptr: None,
            addr: self.read(arg_addr) as u16,
            additional_cycles: false,
        }
    }

    /// Zero page addressing mode with X offset.
    ///
    /// Reads data from page 0 of memory (0x0000 - 0x00FF)
    /// but offset by the value of the X register.
    fn zpx(&mut self, arg_addr: u16) -> AddressModeResult {
        AddressModeResult {
            ptr: None,
            addr: self.read(arg_addr).wrapping_add(self.x) as u16,
            additional_cycles: false,
        }
    }

    /// Zero page addressing mode with Y offset.
    ///
    /// Reads data from page 0 of memory (0x0000 - 0x00FF)
    /// but offset by the value of the Y register.
    fn zpy(&mut self, arg_addr: u16) -> AddressModeResult {
        AddressModeResult {
            ptr: None,
            addr: self.read(arg_addr).wrapping_add(self.y) as u16,
            additional_cycles: false,
        }
    }

    /// Absolute addressing mode.
    ///
    /// Reads data from a 16 bit absolute address.
    fn abs(&mut self, arg_addr: u16) -> AddressModeResult {
        AddressModeResult {
            ptr: None,
            addr: self.read_u16(arg_addr),
            additional_cycles: false,
        }
    }

    /// Absolute addressing mode with X offset.
    ///
    /// Reads data from a 16 bit absolute addressing
    /// but offset by the value of the X register.
    fn abx(&mut self, arg_addr: u16) -> AddressModeResult {
        let lo = self.read(arg_addr) as u16;
        let hi = self.read(arg_addr + 1) as u16;

        let addr = ((hi << 8) | lo).wrapping_add(self.x as u16);

        // Additional clock cycle if page boundary is crossed
        let additional_cycles = (addr & 0xFF00) != (hi << 8);

        AddressModeResult {
            ptr: None,
            addr,
            additional_cycles,
        }
    }

    /// Absolute addressing mode with Y offset.
    ///
    /// Reads data from a 16 bit absolute addressing
    /// but offset by the value of the Y register.
    fn aby(&mut self, arg_addr: u16) -> AddressModeResult {
        let lo = self.read(arg_addr) as u16;
        let hi = self.read(arg_addr + 1) as u16;

        let addr = ((hi << 8) | lo).wrapping_add(self.y as u16);

        // Additional clock cycle if page boundary is crossed
        let additional_cycles = (addr & 0xFF00) != (hi << 8);

        AddressModeResult {
            ptr: None,
            addr,
            additional_cycles,
        }
    }

    /// Relative addressing mode.
    ///
    /// Uses a signed byte offset from the current program counter.
    /// This is only used by branch instructions.
    fn rel(&mut self, arg_addr: u16) -> AddressModeResult {
        let offset = self.read(arg_addr) as i8;

        let addr = if offset < 0 {
            arg_addr + 1 - (offset.unsigned_abs() as u16)
        } else {
            arg_addr + 1 + offset as u16
        };

        AddressModeResult {
            ptr: None,
            addr,
            additional_cycles: true,
        }
    }

    /// Indirect addressing mode.
    /// Follows a pointer to get the data.
    fn ind(&mut self, arg_addr: u16) -> AddressModeResult {
        let ptr_lo = self.read(arg_addr) as u16;
        let ptr_hi = self.read(arg_addr + 1) as u16;

        let ptr = (ptr_hi << 8) | ptr_lo;

        // Simulates the page boundary bug where if the low byte of the supplied
        // address is 0xFF, then the high byte is read from the same page
        let (a1, a2) = if ptr_lo == 0x00FF {
            (ptr, ptr & 0xFF00)
        } else {
            (ptr, ptr + 1)
        };

        let lo = self.read(a1) as u16;
        let hi = self.read(a2) as u16;

        let addr = (hi << 8) | lo;

        AddressModeResult {
            ptr: Some(ptr),
            addr,
            additional_cycles: false,
        }
    }

    /// Indirect addressing mode with X offset.
    /// Dereferences a zero page pointer offset by the value of the X register.
    fn izx(&mut self, arg_addr: u16) -> AddressModeResult {
        let ptr = self.read(arg_addr).wrapping_add(self.x);
        let lo = self.read(ptr as u16) as u16;
        let hi = self.read(ptr.wrapping_add(1) as u16) as u16;

        let addr = (hi << 8) | lo;

        AddressModeResult {
            ptr: Some(ptr as u16),
            addr,
            additional_cycles: false,
        }
    }

    /// Indirect addressing mode with Y offset.
    /// Follows an 8 bit pointer, then offsets the underlying data by the value of the Y register.
    fn izy(&mut self, arg_addr: u16) -> AddressModeResult {
        let ptr = self.read(arg_addr);

        let lo = self.read(ptr as u16) as u16;
        let hi = self.read(ptr.wrapping_add(1) as u16) as u16;

        let addr = ((hi << 8) | lo).wrapping_add(self.y as u16);

        // May need additional clock cycle if page boundary is crossed
        let additional_cycles = (addr & 0xFF00) != (hi << 8);

        AddressModeResult {
            ptr: Some(ptr as u16),
            addr,
            additional_cycles,
        }
    }

    // Opcodes (instructions)
    // Reference: https://www.nesdev.org/obelisk-6502-guide/reference.html

    /// Addition with carry.
    /// Adds the argument and the accumulator, and the carry bit.
    /// Sets the carry bit if the result is greater than 255.
    /// Sets the zero bit if the result is 0.
    /// Sets the overflow bit if there is an overflow, i.e the accumulator and the argument are
    /// both negative or both positive, but the result is the opposite.
    fn adc(&mut self, addr: u16) -> u8 {
        let a = self.a as u16;
        let arg = self.read(addr) as u16;
        let carry = self.get_flag(StatusFlags::C) as u16;

        let temp = a + arg + carry;
        let res = (temp & 0x00FF) as u8;

        self.set_flag(StatusFlags::C, temp > 255);
        self.set_flag(StatusFlags::Z, res == 0);
        self.set_flag(StatusFlags::N, is_negative(res));

        // Overflow occurs if the arguments have different signs from the result
        let overflow = ((a ^ temp) & (arg ^ temp) & 0x80) != 0;
        self.set_flag(StatusFlags::V, overflow);

        self.a = res;

        1
    }

    /// Performs bitwise AND with the argument and the accumulator.
    fn and(&mut self, addr: u16) -> u8 {
        self.a &= self.read(addr);
        self.set_flag(StatusFlags::Z, self.a == 0);
        self.set_flag(StatusFlags::N, is_negative(self.a));

        1
    }

    /// Arithmetic shift left.
    fn asl(&mut self, addr: u16, addr_mode: AddressMode) -> u8 {
        let arg = match addr_mode {
            AddressMode::Acc => self.a,
            _ => self.read(addr),
        };
        let val = (arg as u16) << 1;
        let res = (val & 0x00FF) as u8;

        self.set_flag(StatusFlags::C, val > 255);
        self.set_flag(StatusFlags::Z, res == 0);
        self.set_flag(StatusFlags::N, is_negative(res));

        match addr_mode {
            AddressMode::Acc => self.a = res,
            _ => self.write(addr, res),
        }

        0
    }

    /// Branch if carry bit is not set.
    fn bcc(&mut self, addr: u16) -> u8 {
        self.branch_if(addr, StatusFlags::C, false)
    }

    /// Branch if carry bit set.
    fn bcs(&mut self, addr: u16) -> u8 {
        self.branch_if(addr, StatusFlags::C, true)
    }

    /// Branch if equal (zero bit set).
    fn beq(&mut self, addr: u16) -> u8 {
        self.branch_if(addr, StatusFlags::Z, true)
    }

    /// Bit test.
    ///
    /// ANDs the argument with the mask in A, and sets flags according to the result.
    fn bit(&mut self, addr: u16) -> u8 {
        let arg = self.read(addr);
        let result = self.a & arg;

        self.set_flag(StatusFlags::Z, result == 0);
        self.set_flag(StatusFlags::V, (arg & (1 << 6)) != 0);
        self.set_flag(StatusFlags::N, (arg & (1 << 7)) != 0);

        0
    }

    /// Branch if negative bit set.
    fn bmi(&mut self, addr: u16) -> u8 {
        self.branch_if(addr, StatusFlags::N, true)
    }

    /// Branch if not equal (zero bit not set).
    fn bne(&mut self, addr: u16) -> u8 {
        self.branch_if(addr, StatusFlags::Z, false)
    }

    /// Branch if positive (negative bit not set).
    fn bpl(&mut self, addr: u16) -> u8 {
        self.branch_if(addr, StatusFlags::N, false)
    }

    /// Break.
    /// Forces an interrupt.
    /// TODO: Implement this properly
    /// apparently this should set I to 1?
    fn brk(&mut self) -> u8 {
        self.push_u16(self.pc);
        self.push((self.status | StatusFlags::B | StatusFlags::U).bits());
        self.set_flag(StatusFlags::I, true);

        self.pc = self.read_u16(0xFFFE);

        0
    }

    /// Branch if overflow bit not set.
    fn bvc(&mut self, addr: u16) -> u8 {
        self.branch_if(addr, StatusFlags::V, false)
    }

    /// Branch if overflow bit set.
    fn bvs(&mut self, addr: u16) -> u8 {
        self.branch_if(addr, StatusFlags::V, true)
    }

    /// Clear carry bit.
    fn clc(&mut self) -> u8 {
        self.set_flag(StatusFlags::C, false);
        0
    }

    /// Clear decimal bit.
    fn cld(&mut self) -> u8 {
        self.set_flag(StatusFlags::D, false);
        0
    }

    /// Clear interrupts bit.
    fn cli(&mut self) -> u8 {
        self.set_flag(StatusFlags::I, false);
        0
    }

    /// Clear overflow bit.
    fn clv(&mut self) -> u8 {
        self.set_flag(StatusFlags::V, false);
        0
    }

    /// Compare accumulator with argument.
    fn cmp(&mut self, addr: u16) -> u8 {
        let arg = self.read(addr);

        let res = self.a.wrapping_sub(arg);

        self.set_flag(StatusFlags::C, self.a >= arg);
        self.set_flag(StatusFlags::Z, self.a == arg);
        self.set_flag(StatusFlags::N, is_negative(res));

        1
    }

    /// Compare X register with argument.
    fn cpx(&mut self, addr: u16) -> u8 {
        let arg = self.read(addr);
        let res = self.x.wrapping_sub(arg);

        self.set_flag(StatusFlags::C, self.x >= arg);
        self.set_flag(StatusFlags::Z, self.x == arg);
        self.set_flag(StatusFlags::N, is_negative(res));

        0
    }

    /// Compare Y register with argument.
    fn cpy(&mut self, addr: u16) -> u8 {
        let arg = self.read(addr);
        let res = self.y.wrapping_sub(arg);

        self.set_flag(StatusFlags::C, self.y >= arg);
        self.set_flag(StatusFlags::Z, self.y == arg);
        self.set_flag(StatusFlags::N, is_negative(res));

        0
    }

    /// Decrement argument.
    fn dec(&mut self, addr: u16) -> u8 {
        let arg = self.read(addr);

        let res = arg.wrapping_sub(1);
        self.write(addr, res);

        self.set_flag(StatusFlags::Z, res == 0);
        self.set_flag(StatusFlags::N, is_negative(res));

        0
    }

    /// Decrement X register.
    fn dex(&mut self) -> u8 {
        self.x = self.x.wrapping_sub(1);

        self.set_flag(StatusFlags::Z, self.x == 0);
        self.set_flag(StatusFlags::N, is_negative(self.x));

        0
    }

    /// Decrement Y register.
    fn dey(&mut self) -> u8 {
        self.y = self.y.wrapping_sub(1);

        self.set_flag(StatusFlags::Z, self.y == 0);
        self.set_flag(StatusFlags::N, is_negative(self.y));

        0
    }

    /// Bitwise exclusive or between accumulator and argument.
    fn eor(&mut self, addr: u16) -> u8 {
        self.a ^= self.read(addr);

        self.set_flag(StatusFlags::Z, self.a == 0);
        self.set_flag(StatusFlags::N, is_negative(self.a));

        1
    }

    /// Increment the argument by 1.
    fn inc(&mut self, addr: u16) -> u8 {
        let arg = self.read(addr);

        let res = arg.wrapping_add(1);
        self.write(addr, res);

        self.set_flag(StatusFlags::Z, res == 0);
        self.set_flag(StatusFlags::N, is_negative(res));

        0
    }

    /// Increment the X register by 1.
    fn inx(&mut self) -> u8 {
        self.x = self.x.wrapping_add(1);

        self.set_flag(StatusFlags::Z, self.x == 0);
        self.set_flag(StatusFlags::N, is_negative(self.x));

        0
    }

    /// Increment the Y register by 1.
    fn iny(&mut self) -> u8 {
        self.y = self.y.wrapping_add(1);

        self.set_flag(StatusFlags::Z, self.y == 0);
        self.set_flag(StatusFlags::N, is_negative(self.y));

        0
    }

    /// Jump to an absolute address.
    fn jmp(&mut self, addr: u16) -> u8 {
        self.pc = addr;

        0
    }

    /// Jump to a subroutine.
    fn jsr(&mut self, addr: u16) -> u8 {
        self.pc -= 1;
        self.push_u16(self.pc);

        self.pc = addr;

        0
    }

    /// Load byte to accumulator.
    fn lda(&mut self, addr: u16) -> u8 {
        self.a = self.read(addr);

        self.set_flag(StatusFlags::Z, self.a == 0);
        self.set_flag(StatusFlags::N, is_negative(self.a));

        1
    }

    /// Load byte to X register.
    fn ldx(&mut self, addr: u16) -> u8 {
        self.x = self.read(addr);

        self.set_flag(StatusFlags::Z, self.x == 0);
        self.set_flag(StatusFlags::N, is_negative(self.x));

        1
    }

    /// Load byte to Y register.
    fn ldy(&mut self, addr: u16) -> u8 {
        self.y = self.read(addr);

        self.set_flag(StatusFlags::Z, self.y == 0);
        self.set_flag(StatusFlags::N, is_negative(self.y));

        1
    }

    /// Logical shift right.
    fn lsr(&mut self, addr: u16, addr_mode: AddressMode) -> u8 {
        let arg = match addr_mode {
            AddressMode::Acc => self.a,
            _ => self.read(addr),
        };

        self.set_flag(StatusFlags::C, (arg & 0x01) != 0);
        let res = arg >> 1;

        self.set_flag(StatusFlags::Z, res == 0);
        self.set_flag(StatusFlags::N, is_negative(res));

        match addr_mode {
            AddressMode::Acc => self.a = res,
            _ => self.write(addr, res),
        };

        0
    }

    /// No op.
    fn nop(&self) -> u8 {
        match self.opcode {
            0x1C | 0x3C | 0x5C | 0x7C | 0xDC | 0xFC => 1,
            _ => 0,
        }
    }

    /// Bitwise OR between accumulator and argument.
    fn ora(&mut self, addr: u16) -> u8 {
        self.a |= self.read(addr);

        self.set_flag(StatusFlags::Z, self.a == 0);
        self.set_flag(StatusFlags::N, is_negative(self.a));

        1
    }

    /// Push the accumulator onto the stack.
    fn pha(&mut self) -> u8 {
        self.push(self.a);

        0
    }

    /// Push status register onto the stack.
    fn php(&mut self) -> u8 {
        self.push((self.status | StatusFlags::U | StatusFlags::B).bits());

        0
    }

    /// Pop the accumulator from the stack.
    fn pla(&mut self) -> u8 {
        self.a = self.pop();
        self.set_flag(StatusFlags::Z, self.a == 0);
        self.set_flag(StatusFlags::N, is_negative(self.a));

        0
    }

    /// Pop status from the stack.
    fn plp(&mut self) -> u8 {
        self.status = StatusFlags::from_bits(self.pop())
            .expect("Invalid status register state popped from stack");
        self.status.remove(StatusFlags::B);
        self.status.insert(StatusFlags::U);

        0
    }

    /// Rotate left.
    fn rol(&mut self, addr: u16, addr_mode: AddressMode) -> u8 {
        let arg = match addr_mode {
            AddressMode::Acc => self.a,
            _ => self.read(addr),
        };

        let old_bit7 = (arg & (1 << 7)) != 0;
        let res = (arg << 1) | self.get_flag(StatusFlags::C) as u8;

        self.set_flag(StatusFlags::C, old_bit7);
        self.set_flag(StatusFlags::Z, res == 0);
        self.set_flag(StatusFlags::N, is_negative(res));

        match addr_mode {
            AddressMode::Acc => self.a = res,
            _ => self.write(addr, res),
        }

        0
    }

    /// Rotate right.
    fn ror(&mut self, addr: u16, addr_mode: AddressMode) -> u8 {
        let arg = match addr_mode {
            AddressMode::Acc => self.a,
            _ => self.read(addr),
        };

        let old_bit0 = (arg & 0x01) != 0;
        let res = (arg >> 1) | ((self.get_flag(StatusFlags::C) as u8) << 7);

        self.set_flag(StatusFlags::C, old_bit0);
        self.set_flag(StatusFlags::Z, res == 0);
        self.set_flag(StatusFlags::N, is_negative(res));

        match addr_mode {
            AddressMode::Acc => self.a = res,
            _ => self.write(addr, res),
        }

        0
    }

    /// Return from interrupt.
    fn rti(&mut self) -> u8 {
        self.status = StatusFlags::from_bits(self.pop())
            .expect("Invalid flags read from memory when returning from interrupt.");
        self.status.remove(StatusFlags::B);
        self.status.insert(StatusFlags::U);

        self.pc = self.pop_u16();

        0
    }

    /// Return from subroutine.
    fn rts(&mut self) -> u8 {
        self.pc = self.pop_u16();
        self.pc += 1;

        0
    }

    /// Subtraction with carry.
    fn sbc(&mut self, addr: u16) -> u8 {
        let a = self.a as u16;

        // Just invert the bits of the argument, then do the same thing as addition
        // This is because we have these two equations:
        // A = A - M - (1 - C)      (Subtraction)
        // ~M = -M - 1              (Two's complement)
        //
        // Thus:
        // A + (~M) + C             (Addition)
        // = A + (-M - 1) + C
        // = A - M - 1 + C
        // = A - M - (1 - C)
        let arg = (self.read(addr) ^ 0xFF) as u16;
        let carry = self.get_flag(StatusFlags::C) as u16;

        let temp = a + arg + carry;
        let res = (temp & 0x00FF) as u8;

        self.set_flag(StatusFlags::C, temp > 255);
        self.set_flag(StatusFlags::Z, res == 0);
        self.set_flag(StatusFlags::N, is_negative(res));

        // Overflow occurs if the arguments have different signs from the result
        let overflow = ((a ^ temp) & (arg ^ temp) & 0x80) != 0;
        self.set_flag(StatusFlags::V, overflow);

        self.a = res;

        1
    }

    /// Set carry.
    fn sec(&mut self) -> u8 {
        self.set_flag(StatusFlags::C, true);

        0
    }

    /// Set decimal.
    fn sed(&mut self) -> u8 {
        self.set_flag(StatusFlags::D, true);

        0
    }

    /// Set disable interrupts.
    fn sei(&mut self) -> u8 {
        self.set_flag(StatusFlags::I, true);

        0
    }

    /// Store accumulator in memory.
    fn sta(&mut self, addr: u16) -> u8 {
        self.write(addr, self.a);

        0
    }

    /// Store X register in memory.
    fn stx(&mut self, addr: u16) -> u8 {
        self.write(addr, self.x);

        0
    }

    /// Store Y register in memory.
    fn sty(&mut self, addr: u16) -> u8 {
        self.write(addr, self.y);

        0
    }

    /// Transfer X register to accumulator.
    fn tax(&mut self) -> u8 {
        self.x = self.a;

        self.set_flag(StatusFlags::Z, self.x == 0);
        self.set_flag(StatusFlags::N, is_negative(self.x));

        0
    }

    /// Transfer Y register to accumulator.
    fn tay(&mut self) -> u8 {
        self.y = self.a;

        self.set_flag(StatusFlags::Z, self.y == 0);
        self.set_flag(StatusFlags::N, is_negative(self.y));

        0
    }

    /// Transfer stack pointer to X register.
    fn tsx(&mut self) -> u8 {
        self.x = self.sp;

        self.set_flag(StatusFlags::Z, self.x == 0);
        self.set_flag(StatusFlags::N, is_negative(self.x));

        0
    }

    /// Transfer X to accumulator.
    fn txa(&mut self) -> u8 {
        self.a = self.x;

        self.set_flag(StatusFlags::Z, self.a == 0);
        self.set_flag(StatusFlags::N, is_negative(self.a));

        0
    }

    /// Transfer X register to stack pointer.
    fn txs(&mut self) -> u8 {
        self.sp = self.x;

        0
    }

    fn tya(&mut self) -> u8 {
        self.a = self.y;

        self.set_flag(StatusFlags::Z, self.a == 0);
        self.set_flag(StatusFlags::N, is_negative(self.a));

        0
    }

    // Illegal opcodes
    // Resource: http://www.ffd2.com/fridge/docs/6502-NMOS.extra.opcodes

    fn slo(&mut self, addr: u16, addr_mode: AddressMode) -> u8 {
        self.asl(addr, addr_mode);
        self.ora(addr)
    }

    fn rla(&mut self, addr: u16, addr_mode: AddressMode) -> u8 {
        self.rol(addr, addr_mode);
        self.and(addr)
    }

    fn sre(&mut self, addr: u16, addr_mode: AddressMode) -> u8 {
        self.lsr(addr, addr_mode);
        self.eor(addr)
    }

    fn rra(&mut self, addr: u16, addr_mode: AddressMode) -> u8 {
        self.ror(addr, addr_mode);
        self.adc(addr)
    }

    fn sax(&mut self, addr: u16) -> u8 {
        let res = self.a & self.x;
        self.write(addr, res);

        0
    }

    fn lax(&mut self, addr: u16) -> u8 {
        self.lda(addr);
        self.ldx(addr)
    }

    fn dcp(&mut self, addr: u16) -> u8 {
        self.dec(addr);
        self.cmp(addr)
    }

    fn isc(&mut self, addr: u16) -> u8 {
        self.inc(addr);
        self.sbc(addr)
    }

    fn anc(&mut self, addr: u16) -> u8 {
        let cycles = self.and(addr);
        self.set_flag(StatusFlags::C, self.get_flag(StatusFlags::N));

        cycles
    }

    fn alr(&mut self, addr: u16) -> u8 {
        self.and(addr);
        self.lsr(addr, AddressMode::Acc)
    }

    fn arr(&mut self, addr: u16) -> u8 {
        self.and(addr);
        self.ror(addr, AddressMode::Acc);

        let b5 = (self.a & (1 << 5)).into_bit();
        let b6 = (self.a & (1 << 6)).into_bit();

        self.set_flag(StatusFlags::C, b6 != 0);
        self.set_flag(StatusFlags::V, (b5 ^ b6) != 0);

        0
    }

    fn xaa(&mut self, addr: u16) -> u8 {
        self.txa();
        self.and(addr)
    }

    fn axs(&mut self, addr: u16) -> u8 {
        let arg = self.read(addr);
        let and = self.a & self.x;
        self.x = and.wrapping_sub(arg);

        self.set_flag(StatusFlags::C, and >= arg);
        self.set_flag(StatusFlags::Z, and == arg);
        self.set_flag(StatusFlags::N, is_negative(self.x));

        0
    }

    // TODO: Figure this one out
    fn ahx(&mut self) -> u8 {
        0
    }

    // Had to see this thread to get these two instructions to work
    // https://forums.nesdev.org/viewtopic.php?t=8107
    fn shy(&mut self, addr: u16, arg_addr: u16, page_crossed: bool) -> u8 {
        let high = self.read(arg_addr + 1);
        let val = self.y & (high + 1);
        if !page_crossed {
            self.write(addr, val);
        }

        0
    }

    fn shx(&mut self, addr: u16, arg_addr: u16, page_crossed: bool) -> u8 {
        let high = self.read(arg_addr + 1);
        let val = self.x & (high + 1);
        if !page_crossed {
            self.write(addr, val);
        }

        0
    }

    fn tas(&mut self, addr: u16, arg_addr: u16) -> u8 {
        self.sp = self.a & self.x;
        self.and(arg_addr + 1);
        self.sta(addr)
    }

    // TODO: Figure this one out
    fn las(&mut self) -> u8 {
        0
    }

    fn stp(&mut self) -> u8 {
        panic!("CPU halted by STP instruction");
    }

    // Interrupts

    /// Interrupt request.
    fn irq(&mut self) {
        if self.get_flag(StatusFlags::I) {
            return;
        }

        self.interrupt(0xFFFE, 7);
    }

    /// Non-maskable interrupt, can't be disabled
    pub fn nmi(&mut self) {
        self.interrupt(0xFFFA, 7);
    }

    // Debug functions
    pub fn get_instruction_repr(&mut self, instruction_addr: u16) -> String {
        let instruction = Instruction::lookup(self.read_debug(instruction_addr));
        let arg_addr = instruction_addr + 1;

        let name = instruction.instruction_type.as_ref().to_uppercase();

        match instruction.address_mode {
            AddressMode::Imp => name,
            AddressMode::Acc => format!("{} A", name),
            AddressMode::Imm => format!("{} #${:02X}", name, self.read_debug(arg_addr)),
            AddressMode::Zp0 => {
                let addr = self.zp0(arg_addr).addr;
                format!("{} ${:02X} = {:02X}", name, addr, self.read_debug(addr))
            }
            AddressMode::Zpx => {
                let addr = self.zpx(arg_addr).addr;
                format!(
                    "{} ${:02X},X @ {:02X} = {:02X}",
                    name,
                    self.read_debug(arg_addr),
                    addr,
                    self.read_debug(addr)
                )
            }
            AddressMode::Zpy => {
                let addr = self.zpy(arg_addr).addr;
                format!(
                    "{} ${:02X},Y @ {:02X} = {:02X}",
                    name,
                    self.read_debug(arg_addr),
                    addr,
                    self.read_debug(addr)
                )
            }
            AddressMode::Rel => format!("{} ${:04X}", name, self.rel(arg_addr).addr),
            AddressMode::Abs => {
                let addr = self.abs(arg_addr).addr;
                match instruction.instruction_type {
                    InstructionType::Jmp | InstructionType::Jsr => {
                        format!("{} ${:04X}", name, addr)
                    }
                    _ => format!("{} ${:04X} = {:02X}", name, addr, self.read_debug(addr)),
                }
            }
            AddressMode::Abx => {
                let addr = self.abx(arg_addr).addr;
                format!(
                    "{} ${:04X},X @ {:04X} = {:02X}",
                    name,
                    self.read_debug_u16(arg_addr),
                    addr,
                    self.read_debug(addr)
                )
            }
            AddressMode::Aby => {
                let addr = self.aby(arg_addr).addr;
                format!(
                    "{} ${:04X},Y @ {:04X} = {:02X}",
                    name,
                    self.read_debug_u16(arg_addr),
                    addr,
                    self.read_debug(addr)
                )
            }
            AddressMode::Ind => {
                let res = self.ind(arg_addr);
                format!("{} (${:04X}) = {:04X}", name, res.ptr.unwrap(), res.addr)
            }
            AddressMode::Izx => {
                let res = self.izx(arg_addr);
                let ptr = res.ptr.unwrap();
                let addr = res.addr;
                format!(
                    "{} (${:02X},X) @ {:02X} = {:04X} = {:02X}",
                    name,
                    self.read_debug(arg_addr),
                    ptr,
                    addr,
                    self.read_debug(addr)
                )
            }
            AddressMode::Izy => {
                let res = self.izy(arg_addr);

                let ptr = self.read_debug(arg_addr);
                let lo = self.read_debug(ptr as u16) as u16;
                let hi = self.read_debug(ptr.wrapping_add(1) as u16) as u16;
                let base_addr = (hi << 8) | lo;

                let addr = res.addr;
                format!(
                    "{} (${:02X}),Y = {:04X} @ {:04X} = {:02X}",
                    name,
                    self.read_debug(arg_addr),
                    base_addr,
                    addr,
                    self.read_debug(addr)
                )
            }
        }
    }

    pub fn get_log_line(&mut self) -> String {
        format!(
            "{:04X} {:02X} {:31} A:{:02X} X:{:02X} Y:{:02X} P:{:02X} SP:{:02X} CYC:{}",
            self.pc(),
            self.read_debug(self.pc()),
            self.get_instruction_repr(self.pc()),
            self.a(),
            self.x(),
            self.y(),
            self.status().bits(),
            self.stkp(),
            self.total_cycles() + self.cycles() as u64
        )
    }
}

fn is_negative(byte: u8) -> bool {
    (byte & 0x80) != 0
}

#[cfg(test)]
mod test {
    use crate::emu::cartridge::Cartridge;

    use super::*;
    use std::{
        fs::File,
        io::{BufRead, BufReader},
        rc::Rc,
    };

    #[test]
    fn test_adc() {
        let mut cpu = Cpu::new();

        // Test that 2 + 3 = 5
        cpu.write(0x1000, 3);
        cpu.write(0x1001, 2);
        cpu.lda(0x1000);
        cpu.sta(0x00);
        cpu.lda(0x1001);
        cpu.adc(0x00);
        cpu.sta(0x00);

        assert_eq!(cpu.a, 5);
        assert_eq!(cpu.read(0x0000), 5);
        assert!(!cpu.get_flag(StatusFlags::Z));
        assert!(!cpu.get_flag(StatusFlags::C));
        assert!(!cpu.get_flag(StatusFlags::V));
    }

    #[test]
    fn test_adc_flags() {
        let mut cpu = Cpu::new();

        // Test that the overflow bit is correctly set
        //
        // First check 80 + 70 = 150u8 = -106i8
        // LDA #80
        // STA $00
        // LDA #70
        // ADC $00

        cpu.write(0x1000, 80);
        cpu.write(0x1001, 70);
        cpu.lda(0x1000);
        cpu.sta(0x00);
        cpu.lda(0x1001);
        cpu.adc(0x00);

        assert_eq!(cpu.a, 150);
        assert!(!cpu.get_flag(StatusFlags::Z));
        assert!(!cpu.get_flag(StatusFlags::C));
        assert!(cpu.get_flag(StatusFlags::V));

        cpu.write(0x1002, 255);
        cpu.write(0x1003, 1);
        cpu.lda(0x1002);
        cpu.adc(0x1003);

        assert_eq!(cpu.a, 0);
        assert!(cpu.get_flag(StatusFlags::Z));
        assert!(cpu.get_flag(StatusFlags::C));
        assert!(!cpu.get_flag(StatusFlags::V));
    }

    #[test]
    fn nestest_rom() {
        let mut cpu = Cpu::new();

        // This rom tests everything

        // The address of the last test before the one that
        // tests the illegal opcodes
        const LAST_TEST_ADDR: u16 = 0xC6A3;

        let cartridge = Cartridge::new("assets/roms/nestest.nes").unwrap();
        cpu.load_cartridge(Rc::new(RefCell::new(cartridge)));
        let correct_log_file = File::open("assets/roms/nestest.log").unwrap();
        let mut log_reader = BufReader::new(correct_log_file);

        cpu.reset_to(0xC000);

        while cpu.pc() != LAST_TEST_ADDR {
            let mut correct_log_line = String::new();
            log_reader.read_line(&mut correct_log_line).unwrap();
            let log_line = cpu.get_log_line();
            assert_eq!(correct_log_line.trim_end(), log_line);

            cpu.next_instruction();
        }
    }
}<|MERGE_RESOLUTION|>--- conflicted
+++ resolved
@@ -259,13 +259,8 @@
                 None => panic!("PPU not attached"),
             },
             0x4000..=0x4013 | 0x4015 | 0x4017 => match &self.apu {
-<<<<<<< HEAD
                 Some(apu) => apu.borrow_mut().write(addr, data),
-                None => panic!("PPU not attached"),
-=======
-                Some(apu) => apu.borrow_mut().write(addr),
                 None => panic!("APU not attached"),
->>>>>>> fc06c228
             },
             0x4014 => {
                 self.dma_transfer = true;
