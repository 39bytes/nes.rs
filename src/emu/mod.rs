pub mod apu;
mod bits;
pub mod cartridge;
<<<<<<< HEAD
mod consts;
=======
mod controller;
>>>>>>> fc06c228
pub mod cpu;
pub mod input;
pub mod mapper;
pub mod nes;
pub mod palette;
pub mod ppu;<|MERGE_RESOLUTION|>--- conflicted
+++ resolved
@@ -1,11 +1,8 @@
 pub mod apu;
 mod bits;
 pub mod cartridge;
-<<<<<<< HEAD
-mod consts;
-=======
+pub mod consts;
 mod controller;
->>>>>>> fc06c228
 pub mod cpu;
 pub mod input;
 pub mod mapper;
