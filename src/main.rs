--- conflicted
+++ resolved
@@ -65,103 +65,35 @@
     let mut renderer = Renderer::new(&sdl_context, width, height, scale)?;
     let mut fps_counter = FpsCounter::new();
 
-<<<<<<< HEAD
-    let (mut nes, paused) = setup_emulator(&args)?;
     // nes.set_breakpoint(0x0029);
-=======
     let frame_time_duration = Duration::from_secs_f64(FRAME_TIME);
->>>>>>> bea5a057
 
     let mut acc = 0.0;
     let mut now = Instant::now();
 
-<<<<<<< HEAD
-    let font_data = include_bytes!("../assets/fonts/nes-arcade-font-2-1-monospaced.ttf");
-    let font = Font::try_from_bytes(font_data as &[u8]).ok_or(anyhow!("Error loading font"))?;
-
-    let mut renderer = Renderer::new(font, &window, width as usize, height as usize)?;
-    let mut fps_counter = FpsCounter::new();
-    let mut pattern_table_palette = 0;
-
-    event_loop.run(move |event, target| {
-        match event {
-            Event::WindowEvent {
-                event: WindowEvent::CloseRequested,
-                ..
-            } => {
-                log::info!("Close button pressed, exiting");
-                target.exit();
-            }
-            Event::WindowEvent {
-                event: WindowEvent::RedrawRequested,
-                ..
-            } => {
-                renderer.clear();
-                // TODO: Implement not drawing overscan
-                // https://www.nesdev.org/wiki/Overscan
-                if args.draw_debug_info {
-                    draw_with_debug_info(&mut renderer, &nes, &fps_counter, pattern_table_palette);
-                } else {
-                    renderer.draw(nes.screen(), 0, 0);
-                }
-
-                if let Err(err) = renderer.render() {
-                    log_error("pixels.render", err);
-                    target.exit();
-                }
-=======
     nes.reset();
     'running: loop {
         let frame_begin = Instant::now();
 
+        let mut pattern_table_palette = 0;
         for event in event_pump.poll_iter() {
             match event {
                 Event::Quit { .. } => break 'running,
                 Event::KeyDown {
                     keycode: Some(key), ..
                 } => match key {
-                    Keycode::Space => paused.toggle(),
+                    Keycode::Space => {
+                        if paused.load(Ordering::Relaxed) {
+                            nes.unpause()
+                        }
+                        paused.toggle()
+                    }
                     Keycode::N if paused.load(Ordering::Relaxed) => nes.next_instruction(),
                     _ => {}
                 },
                 _ => {}
->>>>>>> bea5a057
             }
         }
-<<<<<<< HEAD
-        // Handle input events
-        if input.update(&event) {
-            // Emulator meta events
-            if input.key_pressed(KeyCode::Space) {
-                let cur = paused.load(Ordering::Relaxed);
-                if cur {
-                    nes.unpause();
-                }
-                paused.store(!cur, Ordering::Relaxed);
-
-                now = Instant::now();
-            }
-            if input.key_pressed(KeyCode::KeyN) && paused.load(Ordering::Relaxed) {
-                nes.next_instruction();
-            }
-            if input.key_pressed(KeyCode::KeyM) && paused.load(Ordering::Relaxed) {
-                nes.advance_frame();
-            }
-            if input.key_pressed(KeyCode::KeyP) {
-                pattern_table_palette = (pattern_table_palette + 1) % 8;
-            }
-
-            // Console input
-            let mut buttons = ControllerButtons::empty();
-            if input.key_held(KeyCode::KeyX) {
-                buttons.insert(ControllerButtons::A);
-            }
-            if input.key_held(KeyCode::KeyZ) {
-                buttons.insert(ControllerButtons::B);
-            }
-            if input.key_held(KeyCode::KeyA) {
-                buttons.insert(ControllerButtons::Select);
-=======
         handle_input(&mut event_pump, &mut nes);
 
         let paused = paused.load(Ordering::Relaxed);
@@ -173,14 +105,15 @@
         while acc >= FRAME_TIME {
             let before_emu_frame = Instant::now();
             if !paused {
-                nes.advance_frame();
+                let should_pause = nes.advance_frame();
+                if should_pause {
+                    paused.store(true, Ordering::Relaxed);
+                }
                 log::debug!(
                     "Frame time: {}ms",
                     before_emu_frame.elapsed().as_secs_f64() * 1000.0
                 );
->>>>>>> bea5a057
             }
-            fps_counter.tick();
             acc -= FRAME_TIME;
             frame_ticked = true;
         }
@@ -202,25 +135,9 @@
             );
         }
 
-<<<<<<< HEAD
-            if !paused.load(Ordering::Relaxed) {
-                acc += now.elapsed().as_secs_f64();
-                now = Instant::now();
-                while acc >= FRAME_TIME {
-                    fps_counter.tick();
-                    let should_pause = nes.advance_frame();
-                    if should_pause {
-                        paused.store(true, Ordering::Relaxed);
-                    }
-                    acc -= FRAME_TIME;
-                }
-            }
-            window.request_redraw();
-=======
         let rem = frame_begin.elapsed();
         if rem < frame_time_duration {
             thread::sleep(frame_time_duration - rem);
->>>>>>> bea5a057
         }
     }
 
@@ -275,16 +192,13 @@
     Ok((nes, paused))
 }
 
-<<<<<<< HEAD
-fn draw_with_debug_info(renderer: &mut Renderer, nes: &Nes, fps_counter: &FpsCounter, palette: u8) {
-=======
 fn draw_with_debug_info(
     renderer: &mut Renderer,
     nes: &Nes,
     fps_counter: &FpsCounter,
+    palette: u8,
     paused: bool,
 ) {
->>>>>>> bea5a057
     renderer.draw(&nes.screen().scale(2), 0, 180);
 
     renderer.draw_text(&format!("FPS: {:.1}", fps_counter.get_fps()), 0, 160);
@@ -296,15 +210,5 @@
     draw_palettes(renderer, &nes.ppu(), 240, 0);
     draw_pattern_tables(renderer, &nes.ppu(), palette, 576, 0);
     draw_cpu_info(renderer, nes, 576, 180);
-<<<<<<< HEAD
     // draw_oam_sprites(renderer, &nes.ppu(), 600, 320)
-}
-
-fn log_error<E: std::error::Error + 'static>(method_name: &str, err: E) {
-    error!("{method_name}() failed: {err}");
-    for source in err.sources().skip(1) {
-        error!("  Caused by: {source}");
-    }
-=======
->>>>>>> bea5a057
 }