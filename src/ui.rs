--- conflicted
+++ resolved
@@ -132,13 +132,8 @@
     renderer.draw_text(&format!("OAMADDR: {:#06X}", ppu.oam_addr()), x, y + 80);
     renderer.draw_text(&format!("ADDR: {:#06X}", ppu.addr()), x, y + 100);
     renderer.draw_text(&format!("DATA: {:#06X}", ppu.data()), x, y + 120);
-<<<<<<< HEAD
-    renderer.draw_text(&format!("Scanline: {}", ppu.scanline()), x, y + 140);
-    renderer.draw_text(&format!("Cycle: {}", ppu.cycle()), x + 160, y + 140);
-=======
     renderer.draw_text(&format!("S: {}", ppu.scanline()), x, y + 140);
     renderer.draw_text(&format!("C: {}", ppu.cycle()), x + 80, y + 140);
->>>>>>> bea5a057
 }
 
 pub fn draw_pattern_tables(renderer: &mut Renderer, ppu: &Ppu, palette: u8, x: usize, y: usize) {
